<?xml version="1.0" encoding="utf-8"?>
<icons>
    <icon drawable="@drawable/a12_extensions" package="dev.kdrag0n.android12ext" name="Android 12 Extensions" />
    <icon drawable="@drawable/accubattery" package="com.digibites.accubattery" name="AccuBattery" />
    <icon drawable="@drawable/adaway" package="org.adaway" name="AdAway" />
    <icon drawable="@drawable/aegis_authenticator" package="com.beemdevelopment.aegis" name="Aegis Authenticator" />
    <icon drawable="@drawable/aida64" package="com.finalwire.aida64" name="AIDA64" />
    <icon drawable="@drawable/allegro" package="pl.allegro" name="Allegro" />
    <icon drawable="@drawable/amazon_alexa" package="com.amazon.dee.app" name="Amazon Alexa" />
    <icon drawable="@drawable/amazon_music" package="com.amazon.mp3" name="Amazon Music" />
    <icon drawable="@drawable/amazon_prime_video" package="com.amazon.avod.thirdpartyclient" name="Amazon Prime Video" />
    <icon drawable="@drawable/amazon_shopping" package="com.amazon.mShop.android.shopping" name="Amazon Shopping" />
    <icon drawable="@drawable/amazon_shopping" package="in.amazon.mShop.android.shopping" name="Amazon Shopping" />
    <icon drawable="@drawable/amdroid" package="com.amdroidalarmclock.amdroid" name="AMdroid" />
    <icon drawable="@drawable/among_us" package="com.innersloth.spacemafia" name="Among Us" />
    <icon drawable="@drawable/android_auto" package="com.google.android.projection.gearhead" name="Android Auto" />
    <icon drawable="@drawable/ankidroid" package="com.ichi2.anki" name="AnkiDroid" />
    <icon drawable="@drawable/antutu" package="com.antutu.ABenchMark" name="AnTuTu Benchmark" />
    <icon drawable="@drawable/apex_legends" package="com.ea.gp.apexlegendsmobilefps" name="Apex Legends Mobile" />
    <icon drawable="@drawable/anything_to_pip" package="com.vitolaminafra.imagetopip" name="Anything to PiP" />
    <icon drawable="@drawable/apkmirror_installer" package="com.apkmirror.helper.prod" name="APKMirror Installer" />
    <icon drawable="@drawable/app_manager" package="io.github.muntashirakon.AppManager" name="App Manager" />
    <icon drawable="@drawable/apple_music" package="com.apple.android.music" name="Apple Music" />
    <icon drawable="@drawable/application_inspector" package="com.ubqsoft.sec01" name="Application Inspector" />
    <icon drawable="@drawable/asana" package="com.asana.app" name="Asana" />
    <icon drawable="@drawable/audiofx" package="org.lineageos.audiofx" name="AudioFX" />
    <icon drawable="@drawable/aurora_droid" package="com.aurora.adroid" name="Aurora Droid" />
    <icon drawable="@drawable/aurora_store" package="com.aurora.store" name="Aurora Store" />
    <icon drawable="@drawable/authy" package="com.authy.authy" name="Authy" />
    <icon drawable="@drawable/auxio" package="org.oxycblt.auxio" name="Auxio" />
    <icon drawable="@drawable/aves_gallery" package="deckers.thibault.aves" name="Aves Gallery" />
    <icon drawable="@drawable/axisnet" package="com.axis.net" name="AXISnet" />
    <icon drawable="@drawable/babbel" package="com.babbel.mobile.android.en" name="Babbel" />
    <icon drawable="@drawable/bank_jago" package="com.jago.digitalbanking" name="Jago" />
    <icon drawable="@drawable/bca_mobile" package="com.bca" name="BCA Mobile" />
    <icon drawable="@drawable/bgram" package="org.telegram.BifToGram" name="BGram" />
    <icon drawable="@drawable/bima_plus" package="com.linkit.bimatri" name="Bima+" />
    <icon drawable="@drawable/binance" package="com.binance.dev" name="Binance" />
    <icon drawable="@drawable/binary_eye" package="de.markusfisch.android.binaryeye" name="Binary Eye" />
    <icon drawable="@drawable/bitwarden" package="com.x8bit.bitwarden" name="Bitwarden" />
    <icon drawable="@drawable/blokada" package="org.blokada.alarm.dnschanger" name="Blokada" />
    <icon drawable="@drawable/blokada" package="org.blokada.fem.fdroid" name="Blokada" />
    <icon drawable="@drawable/bni_mobile" package="src.com.bni" name="BNI Mobile Banking" />
    <icon drawable="@drawable/boom_and_megaboom" package="com.logitech.ueboom" name="BOOM &amp; MEGABOOM" />
    <icon drawable="@drawable/boom_beach" package="com.supercell.boombeach" name="Boom Beach" />
    <icon drawable="@drawable/boost_for_reddit" package="com.rubenmayayo.reddit" name="Boost for Reddit" />
    <icon drawable="@drawable/bose_music" package="com.bose.bosemusic" name="Bose Music" />
<<<<<<< HEAD
    <icon drawable="@drawable/brave_beta_browser" package="com.brave.browser_beta" name="Brave - Beta" />
    <icon drawable="@drawable/brave_browser" package="com.brave.browser" name="Brave" />
    <icon drawable="@drawable/brave_nightly_browser" package="com.brave.browser_nightly" name="Brave - Nightly" />
=======
    <icon drawable="@drawable/brave_browser" package="com.brave.browser" name="Brave Browser" />
    <icon drawable="@drawable/brawl_stars" package="com.supercell.brawlstars" name="Brawl Stars" />
>>>>>>> 84314bf0
    <icon drawable="@drawable/bri_mobile" package="id.co.bri.brimo" name="BRImo" />
    <icon drawable="@drawable/bromite" package="org.bromite.bromite" name="Bromite" />
    <icon drawable="@drawable/browsec" package="com.browsec.vpn.proxy" name="BROWSEC" />
    <icon drawable="@drawable/browsec" package="com.browsec.vpn" name="BROWSEC" />
    <icon drawable="@drawable/browser" package="de.baumann.browser" name="Browser" />
    <icon drawable="@drawable/browser" package="org.droidtr.jelly" name="Browser" />
    <icon drawable="@drawable/browser" package="org.lineageos.jelly" name="Browser" />
    <icon drawable="@drawable/bukalapak" package="com.bukalapak.android" name="Bukalapak" />
    <icon drawable="@drawable/bundle" package="com.dwarfplanet.bundle" name="Bundle" />
    <icon drawable="@drawable/burger_king" package="burgerking.id.android" name="Burger King" />
    <icon drawable="@drawable/burger_king" package="com.bk.ch" name="Burger King" />
    <icon drawable="@drawable/burger_king" package="com.burgerking.kingfinder" name="Burger King" />
    <icon drawable="@drawable/burger_king" package="com.burgerking.turk" name="Burger King" />
    <icon drawable="@drawable/burger_king" package="com.burgerkingcz" name="Burger King" />
    <icon drawable="@drawable/burger_king" package="com.burgerkingpl" name="Burger King" />
    <icon drawable="@drawable/burger_king" package="com.burgerkingqatar.android" name="Burger King" />
    <icon drawable="@drawable/burger_king" package="com.dom.burgerking" name="Burger King" />
    <icon drawable="@drawable/burger_king" package="com.emn8.mobilem8.nativeapp.bk" name="Burger King" />
    <icon drawable="@drawable/burger_king" package="com.expremio.burgerking" name="Burger King" />
    <icon drawable="@drawable/burger_king" package="com.frakton.burgerking" name="Burger King" />
    <icon drawable="@drawable/burger_king" package="com.nosmk.burgerking" name="Burger King" />
    <icon drawable="@drawable/burger_king" package="com.proacit.burgerkingcolombia" name="Burger King" />
    <icon drawable="@drawable/burger_king" package="com.skylinedynamics.bk" name="Burger King" />
    <icon drawable="@drawable/burger_king" package="com.smt.BurgerKing" name="Burger King" />
    <icon drawable="@drawable/burger_king" package="com.spoonstream.bklebanon" name="Burger King" />
    <icon drawable="@drawable/burger_king" package="com.tapston.burgerking" name="Burger King" />
    <icon drawable="@drawable/burger_king" package="com.tillster.bk_kw_mobile" name="Burger King" />
    <icon drawable="@drawable/burger_king" package="ie.whopper.android" name="Burger King" />
    <icon drawable="@drawable/burger_king" package="in.burgerking.android" name="Burger King" />
    <icon drawable="@drawable/burger_king" package="it.burgerking.android" name="Burger King" />
    <icon drawable="@drawable/burger_king" package="jp.co.burgerkingjapan" name="Burger King" />
    <icon drawable="@drawable/burger_king" package="kr.co.burgerkinghybrid" name="Burger King" />
    <icon drawable="@drawable/burger_king" package="led.android.burgerkingisrael" name="Burger King" />
    <icon drawable="@drawable/burger_king" package="ni.burgerking" name="Burger King" />
    <icon drawable="@drawable/burger_king" package="ru.burgerking" name="Burger King" />
    <icon drawable="@drawable/burger_king" package="se.burgerking.ordersapp" name="Burger King Sverige" />
    <icon drawable="@drawable/by_u" package="com.byu.id" name="by.U" />
    <icon drawable="@drawable/calculator" package="com.android.bbkcalculator" name="Calculator" />
    <icon drawable="@drawable/calculator" package="com.android.calculator2" name="Calculator" />
    <icon drawable="@drawable/calculator" package="com.google.android.calculator" name="Calculator" />
    <icon drawable="@drawable/calculator" package="com.miui.calculator" name="Calculator" />
    <icon drawable="@drawable/calculator" package="com.oneplus.calculator" name="Calculator" />
    <icon drawable="@drawable/calculator" package="com.sec.android.app.popupcalculator" name="Calculator" />
    <icon drawable="@drawable/camera" package="app.grapheneos.camera.play" name="Camera" />
    <icon drawable="@drawable/camera" package="com.hmdglobal.app.camera" name="Camera" />
    <icon drawable="@drawable/camera" package="app.grapheneos.camera" name="Camera" />
    <icon drawable="@drawable/camera" package="com.android.arn" name="Camera" />
    <icon drawable="@drawable/camera" package="com.android.camera" name="Camera" />
    <icon drawable="@drawable/camera" package="com.android.camera2" name="Camera" />
    <icon drawable="@drawable/camera" package="com.android.MGC_8_4_400" name="Camera" />
    <icon drawable="@drawable/camera" package="com.android.MGC.not.stable" name="Camera" />
    <icon drawable="@drawable/camera" package="com.android.mgc" name="Camera" />
    <icon drawable="@drawable/camera" package="com.android.MGC" name="Camera" />
    <icon drawable="@drawable/camera" package="com.asus.camera" name="Camera" />
    <icon drawable="@drawable/camera" package="com.google.android.apps.cameralite" name="Camera" />
    <icon drawable="@drawable/camera" package="com.google.android.GoogleCamera.Cameight" name="Camera" />
    <icon drawable="@drawable/camera" package="com.google.android.GoogleCamera.Urnyx" name="Camera" />
    <icon drawable="@drawable/camera" package="com.google.android.GoogleCamera" name="Camera" />
    <icon drawable="@drawable/camera" package="com.google.android.GoogleCameraEng" name="Camera" />
    <icon drawable="@drawable/camera" package="com.google.android.GoogleCameraGood" name="Camera" />
    <icon drawable="@drawable/camera" package="com.GoogleCamera.Burial31" name="Camera" />
    <icon drawable="@drawable/camera" package="com.GoogleCamera.mwp83" name="Camera" />
    <icon drawable="@drawable/camera" package="com.GoogleCamera.mwp84" name="Camera" />
    <icon drawable="@drawable/camera" package="com.googleCamera.Wichaya8" name="Camera" />
    <icon drawable="@drawable/camera" package="com.hmdglobal.camera2" name="Camera" />
    <icon drawable="@drawable/camera" package="com.honor.camera" name="Camera" />
    <icon drawable="@drawable/camera" package="com.huawei.camera" name="Camera" />
    <icon drawable="@drawable/camera" package="com.lge.camera" name="Camera" />
    <icon drawable="@drawable/camera" package="com.motorola.camera2" name="Camera" />
    <icon drawable="@drawable/camera" package="com.motorola.camera3" name="Camera" />
    <icon drawable="@drawable/camera" package="com.motorola.cameraone" name="Camera" />
    <icon drawable="@drawable/camera" package="com.oneplus.camera" name="Camera" />
    <icon drawable="@drawable/camera" package="com.oplus.camera" name="Camera" />
    <icon drawable="@drawable/camera" package="com.oppo.camera" name="Camera" />
    <icon drawable="@drawable/camera" package="com.sec.android.app.camera" name="Camera" />
    <icon drawable="@drawable/camera" package="com.sonyericsson.android.camera" name="Camera" />
    <icon drawable="@drawable/camera" package="com.transsion.camera" name="Camera" />
    <icon drawable="@drawable/camera" package="net.sourceforge.opencamera" name="Camera" />
    <icon drawable="@drawable/camera" package="org.codeaurora.qcamera3" name="Camera" />
    <icon drawable="@drawable/camera" package="org.codeaurora.snapcam" name="Camera" />
    <icon drawable="@drawable/camera" package="org.lineageos.snap" name="Camera" />
    <icon drawable="@drawable/camera" package="org.lineageos.selfie" name="Camera" />
    <icon drawable="@drawable/camera" package="com.android.MGC_8_5_300" name="Camera" />
    <icon drawable="@drawable/catogram" package="org.nift4.catox" name="Catogram" />
    <icon drawable="@drawable/catogram" package="ua.itaysonlab.messenger" name="Catogram" />
    <icon drawable="@drawable/cellmapper" package="cellmapper.net.cellmapper" name="Cellmapper" />
    <icon drawable="@drawable/citymapper" package="com.citymapper.app.release" name="Citymapper" />
    <icon drawable="@drawable/clash_of_clans" package="com.supercell.clashofclans" name="Clash Of Clans" />
    <icon drawable="@drawable/clash_royale" package="com.supercell.clashroyale" name="Clash Royale" />
    <icon drawable="@drawable/cod_mobile" package="com.activision.callofduty.shooter" name="Call of Duty Mobile" />
    <icon drawable="@drawable/codecademy_go" package="com.ryzac.codecademygo" name="Codecademy Go" />
    <icon drawable="@drawable/coinbase" package="com.coinbase.android" name="Coinbase" />
    <icon drawable="@drawable/coins_ph" package="asia.coins.mobile" name="Coins.ph" />
    <icon drawable="@drawable/coinvero" package="com.candlestick_app" name="Coinvero" />
    <icon drawable="@drawable/contacts" package="com.android.contacts" name="Contacts" />
    <icon drawable="@drawable/contacts" package="com.google.android.contacts" name="Contacts" />
    <icon drawable="@drawable/contacts" package="com.samsung.android.app.contacts" name="Contacts" />
    <icon drawable="@drawable/contacts" package="com.simplemobiletools.contacts.pro" name="Simple Contacts Pro" />
    <icon drawable="@drawable/contacts" package="com.simplemobiletools.contacts" name="Simple Contacts" />
    <icon drawable="@drawable/corona_tracing" package="de.corona.tracing" name="Corona Tracing" />
    <icon drawable="@drawable/corona_warn" package="de.rki.coronawarnapp" name="Corona-Warn" />
    <icon drawable="@drawable/coronacheck_scanner" package="nl.rijksoverheid.ctr.verifier" name="Scanner" />
    <icon drawable="@drawable/coronacheck" package="nl.rijksoverheid.ctr.holder" name="CoronaCheck" />
    <icon drawable="@drawable/covpass" package="de.rki.covpass.app" name="CovPass" />
    <icon drawable="@drawable/cpu_z" package="com.cpuid.cpu_z" name="CPU Z" />
    <icon drawable="@drawable/dana" package="id.dana" name="DANA" />
    <icon drawable="@drawable/darq" package="com.kieronquinn.app.darq" name="DarQ" />
    <icon drawable="@drawable/dashlane" package="com.dashlane" name="Dashlane" />
    <icon drawable="@drawable/data_monitor" package="com.drnoob.datamonitor" name="Data Monitor" />
    <icon drawable="@drawable/db_navigator" package="de.hafas.android.db" name="DB Navigator" />
    <icon drawable="@drawable/deezer" package="deezer.android.app" name="Deezer" />
    <icon drawable="@drawable/degiro" package="nl.degiro.trader" name="DEGIRO" />
    <icon drawable="@drawable/designer_tools" package="com.scheffsblend.designertools" name="Designer Tools" />
    <icon drawable="@drawable/deviantart" package="com.deviantart.android.damobile" name="DeviantArt" />
    <icon drawable="@drawable/device_info_hw" package="ru.andr7e.deviceinfohw" name="Device Info HW" />
    <icon drawable="@drawable/dialer" package="com.android.contacts.activities.DialtactsActivity" name="Phone" />
    <icon drawable="@drawable/dialer" package="com.android.contacts/com.android.contacts.DialtactsActivity" name="Phone" />
    <icon drawable="@drawable/dialer" package="com.android.contacts/com.android.contacts.DialtactsActivityAlias" name="Phone" />
    <icon drawable="@drawable/dialer" package="com.android.dialer" name="Phone" />
    <icon drawable="@drawable/dialer" package="com.android.incallui" name="Phone" />
    <icon drawable="@drawable/dialer" package="com.android.phone" name="Phone" />
    <icon drawable="@drawable/dialer" package="com.asus.asusincallui" name="Phone" />
    <icon drawable="@drawable/dialer" package="com.asus.dialer" name="Phone" />
    <icon drawable="@drawable/dialer" package="com.chooloo.www.koler" name="Phone" />
    <icon drawable="@drawable/dialer" package="com.google.android.dialer" name="Phone" />
    <icon drawable="@drawable/dialer" package="com.oneplus.dialer" name="Phone" />
    <icon drawable="@drawable/dialer" package="com.samsung.android.dialer" name="Phone" />
    <icon drawable="@drawable/dialer" package="com.sh.smart.caller" name="Phone" />
    <icon drawable="@drawable/dialer" package="com.truecaller" name="Phone" />
    <icon drawable="@drawable/digital_wellbeing" package="com.google.android.apps.wellbeing" name="Digital Wellbeing" />
    <icon drawable="@drawable/discord" package="com.aliucord" name="Aliucord" />
    <icon drawable="@drawable/discord" package="com.discord" name="Discord" />
    <icon drawable="@drawable/dislyte" package="com.lilithgames.xgame.gp" name="Dislyte" />
    <icon drawable="@drawable/disneyplus" package="com.disney.disneyplus" name="Disney+" />
    <icon drawable="@drawable/dolby" package="com.dolby" name="Dolby" />
    <icon drawable="@drawable/dominos" package="uk.co.dominos.android" name="Domino's" />
    <icon drawable="@drawable/dominos" package="com.dominos.bd" name="Domino's Pizza" />
    <icon drawable="@drawable/dominos" package="by.mc.dominos.com" name="Domino's" />
    <icon drawable="@drawable/dominos" package="ua.com.coxo.dominos" name="Domino's" />
    <icon drawable="@drawable/dominos" package="com.boloid.dominos" name="Domino's" />
    <icon drawable="@drawable/dominos" package="pk.com.dominos" name="Domino's Pizza" />
    <icon drawable="@drawable/dominos" package="dominos.main" name="Domino's Pizza" />
    <icon drawable="@drawable/dominos" package="is.stokkur.dominos" name="Domino's" />
    <icon drawable="@drawable/doodle" package="xyz.zedler.patrick.doodle" name="Doodle" />
    <icon drawable="@drawable/drivedroid" package="com.softwarebakery.drivedroid" name="DriveDroid" />
    <icon drawable="@drawable/drm_info" package="com.androidfung.drminfo" name="DRM Info" />
    <icon drawable="@drawable/dropbox" package="com.dropbox.android" name="Dropbox" />
    <icon drawable="@drawable/duckduckgo" package="com.duckduckgo.mobile.android" name="DuckDuckGo" />
    <icon drawable="@drawable/duolingo" package="com.duolingo" name="Duolingo" />
    <icon drawable="@drawable/ebay_kleinanzeigen" package="com.ebay.kleinanzeigen" name="eBay Kleinanzeigen" />
    <icon drawable="@drawable/ebay" package="com.ebay.mobile" name="eBay" />
    <icon drawable="@drawable/eight_ball_pool" package="com.miniclip.eightballpool" name="8 Ball Pool" />
    <icon drawable="@drawable/eksi_sozluk" package="com.eksiteknoloji.eksisozluk" name="ekşi sözlük" />
    <icon drawable="@drawable/element" package="im.vector.app" name="Element" />
    <icon drawable="@drawable/ella" package="rocks.poopjournal.Ella" name="Ella" />
    <icon drawable="@drawable/exteragram" package="com.exteragram.messenger" name="exteraGram" />
    <icon drawable="@drawable/facebook" package="com.facebook.katana" name="Facebook" />
    <icon drawable="@drawable/facebook" package="com.facebook.lite" name="Facebook" />
    <icon drawable="@drawable/fairemail" package="eu.faircode.email" name="FairEmail" />
    <icon drawable="@drawable/fdroid" package="org.fdroid.fdroid" name="F-Droid" />
    <icon drawable="@drawable/feeder" package="com.nononsenseapps.feeder" name="Feeder" />
    <icon drawable="@drawable/feeder" package="com.nononsenseapps.feeder.play" name="Feeder" />
    <icon drawable="@drawable/files_by_google" package="com.google.android.apps.nbu.files" name="Files by Google" />
    <icon drawable="@drawable/files" package="com.android.documentsui" name="Files" />
    <icon drawable="@drawable/files" package="com.android.filemanager" name="File Manager" />
    <icon drawable="@drawable/files" package="com.coloros.files" name="Files" />
    <icon drawable="@drawable/files" package="com.google.android.documentsui" name="Files" />
    <icon drawable="@drawable/files" package="com.huawei.hidisk" name="Files" />
    <icon drawable="@drawable/files" package="com.oneplus.filemanager" name="Files" />
    <icon drawable="@drawable/files" package="com.sec.android.app.myfiles" name="Files" />
    <icon drawable="@drawable/files" package="com.simplemobiletools.filemanager.pro" name="Simple Contacts Pro" />
    <icon drawable="@drawable/files" package="com.simplemobiletools.filemanager" name="Simple Contacts" />
    <icon drawable="@drawable/files" package="me.zhanghai.android.files" name="Files" />
    <icon drawable="@drawable/find_my_device" package="com.google.android.apps.adm" name="Find My Device" />
    <icon drawable="@drawable/fingerprint" package="ro.andreimircius.remotefingerauth" name="Remote Fingerprint Unlock" />
    <icon drawable="@drawable/firefox_beta" package="org.mozilla.firefox_beta" name="Firefox Beta" />
    <icon drawable="@drawable/firefox" package="org.mozilla.fenix" name="Firefox" />
    <icon drawable="@drawable/firefox" package="org.mozilla.fennec_fdroid" name="Fennec" />
    <icon drawable="@drawable/firefox" package="org.mozilla.firefox" name="Firefox" />
    <icon drawable="@drawable/flamingo" package="com.samruston.twitter" name="Flamingo" />
    <icon drawable="@drawable/flashy" package="rocks.poopjournal.flashy" name="Flashy" />
    <icon drawable="@drawable/flightradar24" package="com.flightradar24free" name="Flightradar24" />
    <icon drawable="@drawable/flip_id" package="id.flip" name="Flip" />
    <icon drawable="@drawable/flux" package="de.bendix.flux" name="Flux" />
    <icon drawable="@drawable/focus_todo" package="com.superelement.pomodoro" name="Focus To-Do" />
    <icon drawable="@drawable/fortnite" package="com.epicgames.fortnite" name="Fortnite" />
    <icon drawable="@drawable/fox_mmm" package="com.fox2code.mmm" name="Fox's Magisk Module Manager" />
    <icon drawable="@drawable/franco_kernel_manager" package="com.franco.kernel" name="Franco Kernel Manager" />
    <icon drawable="@drawable/free_download_manager" package="org.freedownloadmanager.fdm" name="Free Download Manager" />
    <icon drawable="@drawable/fritter" package="com.jonjomckay.fritter" name="Fritter" />
    <icon drawable="@drawable/fxxxs_given" package="rocks.poopjournal.fucksgiven" name="F***s Given" />
    <icon drawable="@drawable/galaxy_store" package="com.sec.android.app.samsungapps" name="Galaxy Store" />
    <icon drawable="@drawable/gallery_go" package="com.google.android.apps.photosgo" name="Gallery Go" />
    <icon drawable="@drawable/gallery" package="com.android.gallery3d" name="Gallery" />
    <icon drawable="@drawable/gallery" package="com.huawei.photos" name="Gallery" />
    <icon drawable="@drawable/gallery" package="com.miui.gallery" name="Gallery" />
    <icon drawable="@drawable/gallery" package="com.oneplus.gallery" name="Photos" />
    <icon drawable="@drawable/gallery" package="com.oppo.gallery3d" name="Gallery" />
    <icon drawable="@drawable/gallery" package="com.sec.android.gallery3d" name="Gallery" />
    <icon drawable="@drawable/gallery" package="com.vivo.gallery" name="Gallery" />
    <icon drawable="@drawable/gboard" package="com.google.android.inputmethod.latin" name="Gboard" />
    <icon drawable="@drawable/gcash" package="com.globe.gcash.android" name="GCash" />
    <icon drawable="@drawable/geizhals" package="at.geizhals.pv" name="Geizhals" />
    <icon drawable="@drawable/genius" package="com.genius.android" name="Genius" />
    <icon drawable="@drawable/genshin_impact" package="com.miHoYo.GenshinImpact" name="Genshin Impact" />
    <icon drawable="@drawable/github" package="com.github.android" name="GitHub" />
    <icon drawable="@drawable/globeone" package="ph.com.globe.globeonesuperapp" name="GlobeOne" />
    <icon drawable="@drawable/gmail" package="com.google.android.gm.lite" name="Gmail" />
    <icon drawable="@drawable/gmail" package="com.google.android.gm" name="Gmail" />
    <icon drawable="@drawable/gojek" package="com.gojek.app" name="Gojek" />
    <icon drawable="@drawable/google_assistant" package="com.google.android.apps.googleassistant" name="Google Assistant" />
    <icon drawable="@drawable/google_authenticator" package="com.google.android.apps.authenticator2" name="Google Authenticator" />
    <icon drawable="@drawable/google_chat" package="com.google.android.apps.dynamite" name="Google Chat" />
    <icon drawable="@drawable/google_chrome_beta" package="com.chrome.beta" name="Google Chrome Beta" />
    <icon drawable="@drawable/google_chrome_canary" package="com.chrome.canary" name="Google Chrome Canary" />
    <icon drawable="@drawable/google_chrome_dev" package="com.chrome.dev" name="Google Chrome Dev" />
    <icon drawable="@drawable/google_chrome" package="com.android.chrome" name="Google Chrome" />
    <icon drawable="@drawable/google_chrome" package="org.chromium.chrome" name="Chromium" />
    <icon drawable="@drawable/google_chrome" package="org.ungoogled.chromium.stable" name="Ungoogled Chromium" />
    <icon drawable="@drawable/google_classroom" package="com.google.android.apps.classroom" name="Google Classroom" />
    <icon drawable="@drawable/google_docs" package="com.google.android.apps.docs.editors.docs" name="Google Docs" />
    <icon drawable="@drawable/google_drive" package="com.google.android.apps.docs" name="Google Drive" />
    <icon drawable="@drawable/google_duo" package="com.google.android.apps.tachyon" name="Google Duo" />
    <icon drawable="@drawable/google_fi" package="com.google.android.apps.tycho" name="Google Fi" />
    <icon drawable="@drawable/google_fit" package="com.google.android.apps.fitness" name="Google Fit" />
    <icon drawable="@drawable/google_health_connect" package="com.google.android.apps.healthdata" name="Google Health Connect" />
    <icon drawable="@drawable/google_home" package="com.google.android.apps.chromecast.app" name="Google Home" />
    <icon drawable="@drawable/google_keep" package="com.google.android.keep" name="Google Keep" />
    <icon drawable="@drawable/google_lens" package="com.google.ar.lens" name="Google Lens" />
    <icon drawable="@drawable/google_meet" package="com.google.android.apps.meetings" name="Google Meet" />
    <icon drawable="@drawable/google_news" package="com.google.android.apps.magazines" name="Google News" />
    <icon drawable="@drawable/google_one" package="com.google.android.apps.subscriptions.red" name="Google One" />
    <icon drawable="@drawable/google_pay" package="com.google.android.apps.nbu.paisa.user" name="Google Pay" />
    <icon drawable="@drawable/google_pay" package="com.google.android.apps.walletnfcrel" name="Google Pay" />
    <icon drawable="@drawable/google_photos" package="com.google.android.apps.photos" name="Google Photos" />
    <icon drawable="@drawable/google_play_books" package="com.google.android.apps.books" name="Google Play Books" />
    <icon drawable="@drawable/google_play_games" package="com.google.android.play.games" name="Google Play Games" />
    <icon drawable="@drawable/google_play_store" package="com.android.vending" name="Google Play Store" />
    <icon drawable="@drawable/google_podcasts" package="com.google.android.apps.podcasts" name="Google Podcasts" />
    <icon drawable="@drawable/google_sheets" package="com.google.android.apps.docs.editors.sheets" name="Google Sheets" />
    <icon drawable="@drawable/google_slides" package="com.google.android.apps.docs.editors.slides" name="Google Slides" />
    <icon drawable="@drawable/google_tasks" package="com.google.android.apps.tasks" name="Google Tasks" />
    <icon drawable="@drawable/google_translate" package="com.google.android.apps.translate" name="Google Translate" />
    <icon drawable="@drawable/google_tv" package="com.google.android.videos" name="Google TV" />
    <icon drawable="drawable/google_wallet" package="com.google.android.apps.walletnfcrel" name="Google Wallet" />
    <icon drawable="@drawable/google" package="com.google.android.apps.searchlite" name="Google" />
    <icon drawable="@drawable/google" package="com.google.android.googlequicksearchbox" name="Google" />
    <icon drawable="@drawable/govee_home" package="com.govee.home" name="Govee Home" />
    <icon drawable="@drawable/grab" package="com.grabtaxi.driver2" name="Grab" />
    <icon drawable="@drawable/grab" package="com.grabtaxi.passenger" name="Grab" />
    <icon drawable="@drawable/hago" package="com.yy.hiyo" name="Hago" />
    <icon drawable="@drawable/hex_installer" package="project.vivid.hex.bodhi" name="Hex Installer" />
    <icon drawable="@drawable/ho" package="it.homobile.ho" name="ho." />
    <icon drawable="@drawable/hotstar" package="in.startv.hotstar.dplus" name="Disney+ Hotstar" />
    <icon drawable="@drawable/hotstar" package="in.startv.hotstar" name="Disney+ Hotstar" />
    <icon drawable="@drawable/hotstar" package="in.startv.hotstaronly" name="Hotstar" />
    <icon drawable="@drawable/idm_plus" package="idm.internet.download.manager.plus" name="1dm+" />
    <icon drawable="@drawable/idm" package="idm.internet.download.manager" name="1dm" />
    <icon drawable="@drawable/imdb" package="com.imdb.mobile" name="IMDb" />
    <icon drawable="@drawable/ime" package="com.iMe.android" name="iMe" />
    <icon drawable="@drawable/infinity_for_reddit" package="ml.docilealligator.infinityforreddit" name="Infinity" />
    <icon drawable="@drawable/instagram" package="com.instagram.android" name="Instagram" />
    <icon drawable="@drawable/instagram" package="com.instagram.lite" name="Instagram" />
    <icon drawable="@drawable/instapaper" package="com.instapaper.android" name="Instapaper" />
    <icon drawable="@drawable/inter" package="br.com.Inter.CDPro" name="Inter Empresas" />
    <icon drawable="@drawable/inter" package="br.com.intermedium" name="Inter" />
    <icon drawable="@drawable/inware" package="com.evo.inware" name="Inware" />
    <icon drawable="@drawable/itau" package="com.itau" name="Itaú" />
    <icon drawable="@drawable/jellyfin" package="org.jellyfin.mobile" name="Jellyfin" />
    <icon drawable="@drawable/jenius" package="com.btpn.dc" name="Jenius" />
    <icon drawable="@drawable/juicessh" package="com.sonelli.juicessh" name="JuiceSSH" />
    <icon drawable="@drawable/kakaotalk" package="com.kakao.talk" name="KakaoTalk" />
    <icon drawable="@drawable/karwei" package="nl.karwei.app.android" name="KARWEI" />
    <icon drawable="@drawable/kde_connect" package="org.kde.kdeconnect_tp" name="KDE Connect" />
    <icon drawable="@drawable/khan_academy" package="org.khanacademy.android" name="Khan Academy" />
    <icon drawable="@drawable/kiwi_browser" package="com.kiwibrowser.browser.dev" name="Kiwi Browser" />
    <icon drawable="@drawable/kiwi_browser" package="com.kiwibrowser.browser" name="Kiwi Browser" />
    <icon drawable="@drawable/klck" package="org.kustom.lockscreen" name="KLCK" />
    <icon drawable="@drawable/klwp" package="org.kustom.wallpaper" name="KLWP" />
    <icon drawable="@drawable/knife_hit" package="com.ketchapp.knifehit" name="Knife Hit" />
    <icon drawable="@drawable/komoot" package="de.komoot.android" name="Komoot" />
    <icon drawable="@drawable/kucoin" package="com.kubi.kucoin" name="Kucoin" />
    <icon drawable="@drawable/kwgt" package="org.kustom.widget" name="KWGT" />
    <icon drawable="@drawable/lastpass" package="com.lastpass.lpandroid" name="KWGT" />
    <icon drawable="@drawable/lawnicons" package="app.lawnchair.lawnicons" name="Lawnicons" />
    <icon drawable="@drawable/lazada" package="com.lazada.android" name="Lazada" />
    <icon drawable="@drawable/lbry" package="io.lbry.browser" name="LBRY" />
    <icon drawable="@drawable/lesspass" package="com.lesspass.android" name="LessPass" />
    <icon drawable="@drawable/libretube" package="com.github.libretube" name="LibreTube" />
    <icon drawable="@drawable/lichess" package="org.lichess.mobileapp" name="Lichess" />
    <icon drawable="@drawable/life360" package="com.life360.android.safetymapd" name="Life360" />
    <icon drawable="@drawable/line" package="jp.naver.line.android" name="LINE" />
    <icon drawable="@drawable/linkedin" package="com.linkedin.android" name="LinkedIn" />
    <icon drawable="@drawable/lsposed" package="org.lsposed.manager" name="LSPosed Manager" />
    <icon drawable="@drawable/magisk" package="com.thehitman7.cygisk" name="Magisk" />
    <icon drawable="@drawable/magisk" package="com.topjohnwu.magisk" name="Magisk" />
    <icon drawable="@drawable/maps" package="com.google.android.apps.maps" name="Google Maps" />
    <icon drawable="@drawable/maps" package="com.google.android.apps.mapslite" name="Google Maps" />
    <icon drawable="@drawable/marindeck" package="online.hisubway.marindeck" name="MarinDeck" />
    <icon drawable="@drawable/mastodon" package="org.joinmastodon.android" name="Mastodon" />
    <icon drawable="@drawable/material_catalog" package="androidx.compose.material.catalog" name="Compose Material Catalog" />
    <icon drawable="@drawable/material_catalog" package="io.material.catalog" name="Material Catalog" />
    <icon drawable="@drawable/material_catalog" package="io.materialdesign.catalog" name="M3 Catalog" />
    <icon drawable="@drawable/matlog" package="com.pluscubed.matlog.debug" name="MatLog" />
    <icon drawable="@drawable/matlog" package="com.pluscubed.matlog" name="MatLog" />
    <icon drawable="@drawable/matlog" package="com.pluscubed.matloglibre" name="MatLog" />
    <icon drawable="@drawable/matlog" package="org.omnirom.logcat" name="MatLog" />
    <icon drawable="@drawable/mbank" package="cz.mbank" name="mBank" />
    <icon drawable="@drawable/mbank" package="pl.mbank" name="mBank" />
    <icon drawable="@drawable/mbank" package="sk.mbank" name="mBank" />
    <icon drawable="@drawable/mcdonalds" package="com.mcdonalds.app" name="McDonald's" />
    <icon drawable="@drawable/mcdonalds" package="com.mcdonalds.gma.hongkong" name="McDonald's" />
    <icon drawable="@drawable/mcdonalds" package="com.mcdonalds.mobileapp" name="McDonald's" />
    <icon drawable="@drawable/mcdonalds" package="il.co.inmanage.mcdonalds" name="McDonald's" />
    <icon drawable="@drawable/mcdonalds" package="jp.co.mcdonalds.android" name="McDonald's" />
    <icon drawable="@drawable/mega" package="mega.privacy.android.app" name="Mega" />
    <icon drawable="@drawable/messages" package="com.android.messaging" name="Messages" />
    <icon drawable="@drawable/messages" package="com.android.mms" name="Messages" />
    <icon drawable="@drawable/messages" package="com.google.android.apps.messaging" name="Messages" />
    <icon drawable="@drawable/messages" package="com.oneplus.mms" name="Messages" />
    <icon drawable="@drawable/messages" package="com.samsung.android.messaging" name="Messages" />
    <icon drawable="@drawable/messages" package="com.simplemobiletools.smsmessenger" name="Messages" />
    <icon drawable="@drawable/messenger" package="com.facebook.mlite" name="Messenger" />
    <icon drawable="@drawable/messenger" package="com.facebook.orca" name="Messenger" />
    <icon drawable="@drawable/metadata_remover" package="rocks.poopjournal.metadataremover" name="Metadata Remover" />
    <icon drawable="@drawable/mi_files" package="com.mi.android.globalFileexplorer" name="MI Files" />
    <icon drawable="@drawable/mi_fitness" package="com.xiaomi.wearable" name="Mi Fitness" />
    <icon drawable="@drawable/mi_remote" package="com.duokan.phone.remotecontroller" name="Mi Remote" />
    <icon drawable="@drawable/microg_settings" package="com.google.android.gms" name="microG Settings" />
    <icon drawable="@drawable/microsoft_authenticator" package="com.azure.authenticator" name="Microsoft Authenticator" />
    <icon drawable="@drawable/microsoft_edge_canary" package="com.microsoft.emmx.canary" name="Microsoft Edge Canary" />
    <icon drawable="@drawable/microsoft_edge" package="com.microsoft.emmx" name="Microsoft Edge" />
    <icon drawable="@drawable/microsoft_excel" package="com.microsoft.office.excel" name="Microsoft Excel" />
    <icon drawable="@drawable/microsoft_office" package="com.microsoft.office.officehubrow" name="Microsoft Office" />
    <icon drawable="@drawable/microsoft_onenote" package="com.microsoft.office.onenote" name="Microsoft OneNote" />
    <icon drawable="@drawable/microsoft_outlook" package="com.microsoft.office.outlook" name="Microsoft Outlook" />
    <icon drawable="@drawable/microsoft_remote_desktop" package="com.microsoft.rdc.androidx" name="Remote Desktop" />
    <icon drawable="@drawable/microsoft_solitaire" package="com.microsoft.microsoftsolitairecollection" name="Solitaire" />
    <icon drawable="@drawable/microsoft_teams" package="com.microsoft.teams" name="Teams" />
    <icon drawable="@drawable/microsoft_todo" package="com.microsoft.todos" name="Microsoft To Do" />
    <icon drawable="@drawable/microsoft_word" package="com.microsoft.office.word" name="Microsoft Word" />
    <icon drawable="@drawable/microsoft365_admin" package="com.ms.office365admin" name="Microsoft 365 Admin" />
    <icon drawable="@drawable/midi_player" package="net.volcanomobile.midiplayer" name="MIDI Player" />
    <icon drawable="@drawable/mijn_hr" package="com.hogeschoolrotterdam.student" name="Mijn HR" />
    <icon drawable="@drawable/milanote" package="com.milanote.milanoteApp" name="Milanote" />
    <icon drawable="@drawable/minisweeper" package="com.AntonBergaker.minisweeper" name="miniSweeper" />
    <icon drawable="@drawable/mixplorer" package="com.mixplorer.beta" name="MiXplorer" />
    <icon drawable="@drawable/mixplorer" package="com.mixplorer.silver" name="MiXplorer" />
    <icon drawable="@drawable/mixplorer" package="com.mixplorer" name="MiXplorer" />
    <icon drawable="@drawable/mobile_legends" package="com.mobile.legends" name="Mobile Legends" />
    <icon drawable="@drawable/mobiles_bezahlen" package="com.s_payment.mobiles_bezahlen" name="Mobiles Bezahlen" />
    <icon drawable="@drawable/morse" package="rocks.poopjournal.morse" name="Morse" />
    <icon drawable="@drawable/mull" package="us.spotco.fennec_dos" name="Mull" />
    <icon drawable="@drawable/musicolet" package="in.krosbits.musicolet" name="Musicolet" />
    <icon drawable="@drawable/mvgo" package="de.mvg.more" name="MVGO" />
    <icon drawable="@drawable/mx_player" package="com.mxtech.videoplayer.ad" name="MX Player" />
    <icon drawable="@drawable/mx_player" package="com.mxtech.videoplayer.pro" name="MX Player" />
    <icon drawable="@drawable/myairtel" package="com.myairtelapp" name="Airtel" />
    <icon drawable="@drawable/mydealz" package="com.tippingcanoe.mydealz" name="mydealz" />
    <icon drawable="@drawable/myim3" package="com.pure.indosat.care" name="myIM3" />
    <icon drawable="@drawable/myjio" package="com.jio.myjio" name="MyJio" />
    <icon drawable="@drawable/mysmartfren" package="com.smartfren" name="mySF." />
    <icon drawable="@drawable/mytelkomsel" package="com.telkomsel.telkomselcm" name="MyTelkomsel" />
    <icon drawable="@drawable/myxl" package="com.apps.MyXL" name="myXL" />
    <icon drawable="@drawable/naver_dictionary" package="com.nhn.android.naverdic" name="Naver Dictionary" />
    <icon drawable="@drawable/naver_map" package="com.nhn.android.nmap" name="Naver Map" />
    <icon drawable="@drawable/nebula" package="tv.standard.nebula" name="Nebula" />
    <icon drawable="@drawable/negentwee" package="nl.negentwee" name="9292" />
    <icon drawable="@drawable/nekogram" package="nekox.messenger" name="Nekogram" />
    <icon drawable="@drawable/nekogram" package="tw.nekomimi.nekogram" name="Nekogram" />
    <icon drawable="@drawable/neo_store" package="com.machiav3lli.fdroid" name="Neo Store" />
    <icon drawable="@drawable/netflix" package="com.netflix.mediaclient" name="Netflix" />
    <icon drawable="@drawable/netzclub" package="com.telefonica.netzclub.csc" name="Netzclub" />
    <icon drawable="@drawable/newpipe" package="org.schabi.newpipe" name="NewPipe" />
    <icon drawable="@drawable/newpipe" package="org.polymorphicshade.newpipe" name="NewPipe" />
    <icon drawable="@drawable/newpipe" package="org.schabi.newpipelegacy" name="NewPipe" />
    <icon drawable="@drawable/nextcloud" package="com.nextcloud.client" name="Nextcloud" />
    <icon drawable="@drawable/notenapp" package="com.notenapp" name="Notenapp" />
    <icon drawable="@drawable/ns" package="nl.ns.android.activity" name="NS" />
    <icon drawable="@drawable/nubank" package="com.nu.production" name="Nubank" />
    <icon drawable="@drawable/obimy" package="com.empat.wory" name="Obimy" />
    <icon drawable="@drawable/octoapp" package="de.crysxd.octoapp" name="OctoApp" />
    <icon drawable="@drawable/odysee" package="com.odysee.app" name="Odysee" />
    <icon drawable="@drawable/oebb" package="at.oebb.ts" name="ÖBB" />
    <icon drawable="@drawable/onedotonedotonedotone" package="com.cloudflare.onedotonedotonedotone" name="1.1.1.1" />
    <icon drawable="@drawable/onedrive" package="com.microsoft.skydrive" name="OneDrive" />
    <icon drawable="@drawable/onepassword" package="com.agilebits.onepassword" name="1Password" />
    <icon drawable="@drawable/opera_browser" package="com.opera.browser" name="Opera Browser" />
    <icon drawable="@drawable/opera_browser" package="com.opera.touch" name="Opera Touch" />
    <icon drawable="@drawable/opera_gx" package="com.opera.gx" name="Opera GX" />
    <icon drawable="@drawable/orbot" package="org.torproject.android" name="Orbot" />
    <icon drawable="@drawable/organic_maps" package="app.organicmaps" name="Organic Maps" />
    <icon drawable="@drawable/osmand_plus" package="net.osmand.plus" name="OsmAnd+" />
    <icon drawable="@drawable/osmand" package="net.osmand" name="OsmAnd" />
    <icon drawable="@drawable/oto_music" package="com.piyush.music" name="Oto Music" />
    <icon drawable="@drawable/ovinfo" package="nl.skywave.ovinfo" name="OVinfo" />
    <icon drawable="@drawable/ovo" package="ovo.id" name="OVO" />
    <icon drawable="@drawable/owlgram" package="it.owlgram.android" name="OwlGram" />
    <icon drawable="@drawable/parsec" package="tv.parsec.client" name="Parsec" />
    <icon drawable="@drawable/paypal" package="com.paypal.android.p2pmobile" name="PayPal" />
    <icon drawable="@drawable/paysafecard" package="at.paysafecard.android" name="paysafecard" />
    <icon drawable="@drawable/pedulilindungi" package="com.telkom.tracencare" name="PeduliLindungi" />
    <icon drawable="@drawable/personal_safety" package="com.google.android.apps.safetyhub" name="Personal Safety" />
    <icon drawable="@drawable/picpay" package="com.picpay.business" name="PicPay Empresas" />
    <icon drawable="@drawable/picpay" package="com.picpay" name="PicPay" />
    <icon drawable="@drawable/picsart" package="com.picsart.studio" name="Picsart" />
    <icon drawable="@drawable/pinterest" package="com.pinterest" name="Pinterest" />
    <icon drawable="@drawable/pixel_tips" package="com.google.android.apps.tips" name="Pixel Tips" />
    <icon drawable="@drawable/pixel_wallpapers" package="dev.wacko1805.pixel.wallpapers" name="Pixel Walls" />
    <icon drawable="@drawable/pizza_hut" package="bn.com.pizzahut.OSPHB" name="Pizza Hut" />
    <icon drawable="@drawable/pizza_hut" package="com.aggregator.pizzahutmongolia" name="Pizza Hut" />
    <icon drawable="@drawable/pizza_hut" package="com.devsence.pizzahut" name="Pizza Hut" />
    <icon drawable="@drawable/pizza_hut" package="com.expremio.pizzahutcipru" name="Pizza Hut" />
    <icon drawable="@drawable/pizza_hut" package="com.nanoequipment.pizzahut" name="Pizza Hut" />
    <icon drawable="@drawable/pizza_hut" package="com.pizzahut.jeddah" name="Pizza Hut" />
    <icon drawable="@drawable/pizza_hut" package="com.pizzahut.kh" name="Pizza Hut" />
    <icon drawable="@drawable/pizza_hut" package="com.pizzahut.kuwait" name="Pizza Hut" />
    <icon drawable="@drawable/pizza_hut" package="com.pizzahut.malaysia" name="Pizza Hut" />
    <icon drawable="@drawable/pizza_hut" package="com.pizzahut.ng" name="Pizza Hut" />
    <icon drawable="@drawable/pizza_hut" package="com.pizzahut.oman" name="Pizza Hut" />
    <icon drawable="@drawable/pizza_hut" package="com.pizzahut.phd" name="Pizza Hut" />
    <icon drawable="@drawable/pizza_hut" package="com.pizzahut.qatar" name="Pizza Hut" />
    <icon drawable="@drawable/pizza_hut" package="com.pizzahut.rsa" name="Pizza Hut" />
    <icon drawable="@drawable/pizza_hut" package="com.pizzahutapp" name="Pizza Hut" />
    <icon drawable="@drawable/pizza_hut" package="com.pizzahutguyana.android" name="Pizza Hut" />
    <icon drawable="@drawable/pizza_hut" package="com.socialsnack.pizzahutcr" name="Pizza Hut" />
    <icon drawable="@drawable/pizza_hut" package="com.yum.pizzahut" name="Pizza Hut" />
    <icon drawable="@drawable/pizza_hut" package="eu.beeple.topbrandspizzahut.users" name="Pizza Hut" />
    <icon drawable="@drawable/pizza_hut" package="jp.pizzahut.aorder" name="Pizza Hut" />
    <icon drawable="@drawable/pizza_hut" package="net.bonee.pizzaHut" name="Pizza Hut" />
    <icon drawable="@drawable/pizza_hut" package="pra.hizzahut.com.sv" name="Pizza Hut" />
    <icon drawable="@drawable/pizza_hut" package="pt.wingman.pizzahut" name="Pizza Hut" />
    <icon drawable="@drawable/pizza_hut" package="se.leeroygroup.pizzahut" name="Pizza Hut" />
    <icon drawable="@drawable/pizza_hut" package="tr.com.pizzahut" name="Pizza Hut" />
    <icon drawable="@drawable/plus_messenger" package="org.telegram.plus" name="Plus Messenger" />
    <icon drawable="@drawable/pocket_casts" package="au.com.shiftyjelly.pocketcasts" name="Pocket Casts" />
    <icon drawable="@drawable/pokemon_go" package="com.nianticlabs.pokemongo" name="Pokémon GO" />
    <icon drawable="@drawable/pokemon_unite" package="jp.pokemon.pokemonunite" name="Pokémon UNITE" />
    <icon drawable="@drawable/poweramp" package="com.maxmpz.audioplayer" name="Poweramp" />
    <icon drawable="@drawable/privacy_dashboard" package="rk.android.app.privacydashboard" name="Privacy Dashboard" />
    <icon drawable="@drawable/proddy" package="co.thomasmenzel.proddy" name="Proddy" />
    <icon drawable="@drawable/progressbar95" package="com.spookyhousestudios.progressbar95" name="Progressbar95" />
    <icon drawable="@drawable/proton_calendar" package="me.proton.android.calendar" name="Proton Calendar" />
    <icon drawable="@drawable/proton_drive" package="me.proton.android.drive" name="Proton Drive" />
    <icon drawable="@drawable/protonmail" package="ch.protonmail.android" name="Proton Mail" />
    <icon drawable="@drawable/protonvpn" package="ch.protonvpn.android" name="Proton VPN" />
    <icon drawable="@drawable/pubg" package="com.pubg.newstate" name="PUBG" />
    <icon drawable="@drawable/pubg" package="com.tencent.ig" name="PUBG" />
    <icon drawable="@drawable/pushbullet" package="com.pushbullet.android" name="Pushbullet" />
    <icon drawable="@drawable/quickswitch" package="xyz.paphonb.quickstepswitcher" name="QuickSwitch" />
    <icon drawable="@drawable/quillnote" package="org.qosp.notes" name="Quillnote" />
    <icon drawable="@drawable/rabo_wallet" package="nl.rabowallet" name="Rabo Wallet" />
    <icon drawable="@drawable/rabobank" package="nl.rabomobiel" name="rabobank" />
    <icon drawable="@drawable/recorder" package="com.android.bbksoundrecorder" name="Recorder" />
    <icon drawable="@drawable/recorder" package="com.google.android.apps.recorder" name="Recorder" />
    <icon drawable="@drawable/recorder" package="com.sec.android.app.voicenote" name="Recorder" />
    <icon drawable="@drawable/recorder" package="org.lineageos.recorder" name="Recorder" />
    <icon drawable="@drawable/recorder" package="com.oneplus.soundrecorder" name="Recorder" />
    <icon drawable="@drawable/reddit" package="com.reddit.frontpage" name="Reddit" />
    <icon drawable="@drawable/relay" package="free.reddit.news" name="Relay" />
    <icon drawable="@drawable/relay" package="reddit.news" name="Relay" />
    <icon drawable="@drawable/repainter" package="dev.kdrag0n.dyntheme" name="Repainter" />
    <icon drawable="@drawable/retro_music" package="code.name.monkey.retromusic" name="Retro Music" />
    <icon drawable="@drawable/retro_music" package="io.github.muntashirakon.Music" name="Metro" />
    <icon drawable="@drawable/revolut" package="com.revolut.revolut" name="Revolut" />
    <icon drawable="@drawable/riot_mobile" package="com.riotgames.mobile.leagueconnect" name="Riot Mobile" />
    <icon drawable="@drawable/rockman_x_dive" package="tw.com.capcom.rxd" name="ROCKMAN X DiVE" />
    <icon drawable="@drawable/roku" package="com.roku.remote" name="Roku" />
    <icon drawable="@drawable/s_pushtan" package="com.starfinanz.mobile.android.pushtan" name="S-pushTAN" />
    <icon drawable="@drawable/sai" package="com.aefyr.sai" name="SAI" />
    <icon drawable="@drawable/samsung_internet_browser_beta" package="com.sec.android.app.sbrowser.beta" name="Samsung Internet Browser Beta" />
    <icon drawable="@drawable/samsung_internet_browser" package="com.sec.android.app.sbrowser" name="Samsung Internet Browser" />
    <icon drawable="@drawable/samsung_notes" package="com.samsung.android.app.notes" name="Samsung Notes" />
    <icon drawable="@drawable/schoolplanner" package="daldev.android.gradehelper" name="School Planner" />
    <icon drawable="@drawable/schulmanager" package="online.schulmanager.app" name="Schulmanager" />
    <icon drawable="@drawable/sennheiser_smart_control" package="com.sennheiser.control" name="Sennheiser Smart Control" />
    <icon drawable="@drawable/sensor_box" package="imoblife.androidsensorbox" name="Sensor Box" />
    <icon drawable="@drawable/settings" package="com.android.settings" name="Settings" />
    <icon drawable="@drawable/shazam" package="com.shazam.android" name="Shazam" />
    <icon drawable="@drawable/shopee" package="com.shopee.br" name="Shopee" />
    <icon drawable="@drawable/shopee" package="com.shopee.id" name="Shopee" />
    <icon drawable="@drawable/shopee" package="com.shopee.my" name="Shopee" />
    <icon drawable="@drawable/shopee" package="com.shopee.ph" name="Shopee" />
    <icon drawable="@drawable/shopee" package="com.shopee.th" name="Shopee" />
    <icon drawable="@drawable/shopee" package="com.shopee.tw" name="Shopee" />
    <icon drawable="@drawable/shopee" package="com.shopee.vn" name="Shopee" />
    <icon drawable="@drawable/signal" package="org.thoughtcrime.securesms" name="Signal" />
    <icon drawable="@drawable/sim_toolkit" package="com.android.stk" name="SIM Toolkit" />
    <icon drawable="@drawable/simple_gallery" package="com.simplemobiletools.gallery.pro" name="Simple Gallery Pro" />
    <icon drawable="@drawable/simple_gallery" package="com.simplemobiletools.gallery" name="Simple Gallery" />
    <icon drawable="@drawable/simple_gallery" package="com.pashapuma.pix.wallpapers" name="Pix Wallpapers" />
    <icon drawable="@drawable/simple_gallery" package="com.google.android.apps.wallpaper" name="Styles &amp; Wallpapers" />
    <icon drawable="@drawable/simplenote" package="com.automattic.simplenote" name="Simplenote" />
    <icon drawable="@drawable/sky_children_of_the_light" package="com.tgc.sky.android" name="Sky: Children of the Light" />
    <icon drawable="@drawable/skype" package="com.skype.raider" name="Skype" />
    <icon drawable="@drawable/slack" package="com.Slack" name="Slack" />
    <icon drawable="@drawable/sleep_as_android" package="com.urbandroid.sleep" name="Sleep as Android" />
    <icon drawable="@drawable/sleep" package="com.franco.doze" name="Naptime" />
    <icon drawable="@drawable/slide_reddit" package="me.ccrama.redditslide" name="Slide" />
    <icon drawable="@drawable/smartpack_kernel_manager" package="com.smartpack.kernelmanager.release" name="SmartPack-Kernel Manager" />
    <icon drawable="@drawable/smarty" package="com.hutchison3g.sundae" name="SMARTY" />
    <icon drawable="@drawable/sms_organizer" package="com.microsoft.android.smsorganizer" name="SMS Organizer" />
    <icon drawable="@drawable/snapchat" package="com.snapchat.android" name="Snapchat" />
    <icon drawable="@drawable/snapseed" package="com.niksoftware.snapseed" name="Snapseed" />
    <icon drawable="@drawable/sudoku" package="ee.dustland.android.dustlandsudoku" name="Sudoku" />
    <icon drawable="@drawable/solarweb" package="com.fronius.solarweb" name="Solar.web" />
    <icon drawable="@drawable/solid_explorer" package="pl.solidexplorer2" name="Solid Explorer" />
    <icon drawable="@drawable/sonic" package="com.gameloft.android.ANMP.GloftICHM" name="Sonic" />
    <icon drawable="@drawable/sonic" package="com.sega.sonic1px" name="Sonic" />
    <icon drawable="@drawable/sonic" package="com.sega.sonic2.runner" name="Sonic" />
    <icon drawable="@drawable/sonic" package="com.sega.sonic4epi" name="Sonic" />
    <icon drawable="@drawable/sonic" package="com.sega.sonic4episode2" name="Sonic" />
    <icon drawable="@drawable/sonic" package="com.sega.sonicboomandroid" name="Sonic" />
    <icon drawable="@drawable/sonic" package="com.sega.soniccd.classic" name="Sonic" />
    <icon drawable="@drawable/sonic" package="com.sega.sonicdash" name="Sonic" />
    <icon drawable="@drawable/sonic" package="com.sega.sprint" name="Sonic" />
    <icon drawable="@drawable/sonic" package="com.sonicjump.sonicjump" name="Sonic" />
    <icon drawable="@drawable/sony_headphonesconnect" package="com.sony.songpal.mdr" name="Sony Headphones Connect" />
    <icon drawable="@drawable/soundcloud" package="com.soundcloud.android" name="SoundCloud" />
    <icon drawable="@drawable/sova_five" package="re.sova.five" name="SOVA V RE" />
    <icon drawable="@drawable/spark_email" package="com.readdle.spark" name="Spark Email" />
    <icon drawable="@drawable/sparkasse" package="com.starfinanz.smob.android.sfinanzstatus" name="Sparkasse" />
    <icon drawable="@drawable/speedtest_by_ookla" package="org.zwanoo.android.speedtest" name="Speedtest by Ookla" />
    <icon drawable="@drawable/spotify" package="com.spotify.lite" name="Spotify" />
    <icon drawable="@drawable/spotify" package="com.spotify.music" name="Spotify" />
    <icon drawable="@drawable/squircle" package="com.blacksquircle.ui" name="Squircle IDE" />
    <icon drawable="@drawable/standard_notes" package="com.standardnotes" name="Standard Notes" />
    <icon drawable="@drawable/stellio" package="io.stellio.music" name="Stellio" />
    <icon drawable="@drawable/strava" package="com.strava" name="Strava" />
    <icon drawable="@drawable/streetcomplete" package="de.westnordost.streetcomplete" name="StreetComplete" />
    <icon drawable="@drawable/stremio" package="com.stremio.one" name="Stremio" />
    <icon drawable="@drawable/substratum_lite" package="projekt.substratum.lite" name="substratum Lite" />
    <icon drawable="@drawable/sweech" package="com.sweech" name="Sweech" />
    <icon drawable="@drawable/swift_backup" package="org.swiftapps.swiftbackup" name="Swift Backup" />
    <icon drawable="@drawable/sync" package="com.laurencedawson.reddit_sync.dev" name="Sync" />
    <icon drawable="@drawable/sync" package="com.laurencedawson.reddit_sync.pro" name="Sync" />
    <icon drawable="@drawable/sync" package="com.laurencedawson.reddit_sync" name="Sync" />
    <icon drawable="@drawable/syncthing" package="com.github.catfriend1.syncthingandroid" name="Syncthing" />
    <icon drawable="@drawable/syncthing" package="com.nutomic.syncthingandroid" name="Syncthing" />
    <icon drawable="@drawable/tachiyomi" package="eu.kanade.tachiyomi" name="Tachiyomi" />
    <icon drawable="@drawable/tachiyomi" package="eu.kanade.tachiyomi.j2k" name="Tachiyomi" />
    <icon drawable="@drawable/tagesschau" package="de.tagesschau" name="tagesschau" />
    <icon drawable="@drawable/talon" package="com.klinker.android.twitter_l" name="Talon for Twitter" />
    <icon drawable="@drawable/tapatalk_pro" package="com.quoord.tapatalk" name="Tapatalk Pro" />
    <icon drawable="@drawable/tele2" package="nl.tele2.mytele2" name="Mijn Tele2" />
    <icon drawable="@drawable/telegram" package="org.telegram.messenger.beta" name="Telegram" />
    <icon drawable="@drawable/telegram" package="org.telegram.messenger.web" name="Telegram" />
    <icon drawable="@drawable/telegram" package="org.telegram.messenger" name="Telegram" />
    <icon drawable="@drawable/telegram" package="org.thunderdog.challegram" name="Telegram X" />
    <icon drawable="@drawable/telegram" package="org.thunderdog.challegramtwo" name="Telegram X" />
    <icon drawable="@drawable/termux" package="com.termux" name="Termux" />
    <icon drawable="@drawable/the_economist" package="com.economist.lamarr" name="Economist" />
    <icon drawable="@drawable/theathletic" package="com.theathletic" name="The Athletic" />
    <icon drawable="@drawable/ticktick" package="com.ticktick.task" name="TickTick" />
    <icon drawable="@drawable/tidal" package="com.aspiro.tidal" name="Tidal" />
    <icon drawable="@drawable/tiktok" package="com.zhiliaoapp.musically" name="TikTok" />
    <icon drawable="@drawable/tinkoff" package="com.idamob.tinkoff.android" name="Tinkoff" />
    <icon drawable="@drawable/to_dont" package="rocks.poopjournal.todont" name="To Donʼt" />
    <icon drawable="@drawable/todoist" package="com.todoist" name="Todoist" />
    <icon drawable="@drawable/tokopedia" package="com.tokopedia.tkpd" name="Tokopedia" />
    <icon drawable="@drawable/tor_browser" package="org.torproject.torbrowser" name="Tor Browser" />
    <icon drawable="@drawable/total_commander" package="com.ghisler.android.TotalCommander" name="Total Commander" />
    <icon drawable="@drawable/trail_sense" package="com.kylecorry.trail_sense" name="Trail Sense" />
    <icon drawable="@drawable/trust_wallet" package="com.wallet.crypto.trustapp" name="Trust Wallet" />
    <icon drawable="@drawable/turbotel" package="ellipi.messenger" name="TurboTel" />
    <icon drawable="@drawable/tutanota" package="de.tutao.tutanota" name="Tutanota" />
    <icon drawable="@drawable/twidere" package="com.twidere.twiderex" name="Twidere" />
    <icon drawable="@drawable/twidere" package="org.mariotaku.twidere" name="Twidere" />
    <icon drawable="@drawable/twire" package="com.perflyst.twire" name="Twire" />
    <icon drawable="@drawable/twitch" package="tv.twitch.android.app" name="Twitch" />
    <icon drawable="@drawable/twitch" package="tv.twitch.bttvandroid.app" name="Twitch" />
    <icon drawable="@drawable/twitch" package="tv.twitchmod.android.app" name="Twitch" />
    <icon drawable="@drawable/twitter" package="com.twitter.android.lite" name="Twitter" />
    <icon drawable="@drawable/twitter" package="com.twitter.android" name="Twitter" />
    <icon drawable="@drawable/vacation_days" package="rocks.poopjournal.vacationdays" name="Vacation Days" />
    <icon drawable="@drawable/vanced_manager" package="com.vanced.manager" name="Vanced Manager" />
    <icon drawable="@drawable/vanced_youtube_music" package="com.vanced.android.apps.youtube.music" name="Vanced YouTube Music" />
    <icon drawable="@drawable/via_browser" package="mark.via.gp" name="Via Browser" />
    <icon drawable="@drawable/viber" package="com.viber.voip" name="Viber" />
    <icon drawable="@drawable/vimpay" package="net.petafuel.mobile.vimpay" name="Vimpay" />
    <icon drawable="@drawable/viper4android" package="com.pittvandewitt.viperfx" name="ViPER4Android FX" />
    <icon drawable="@drawable/vivaldi" package="com.vivaldi.browser" name="Vivaldi" />
    <icon drawable="@drawable/vlc" package="org.videolan.vlc" name="VLC" />
    <icon drawable="@drawable/waifupx" package="dg.waifu.walls" name="WAIFUPX" />
    <icon drawable="@drawable/wayback_machine" package="com.archive.waybackmachine" name="Wayback Machine" />
    <icon drawable="@drawable/waze" package="com.waze" name="Waze" />
    <icon drawable="@drawable/wear_os" package="com.google.android.wearable.app" name="Wear OS" />
    <icon drawable="@drawable/wear" package="com.samsung.android.app.watchmanager" name="Samsung Wear" />
    <icon drawable="@drawable/wetter_online" package="de.wetteronline.wetterapp" name="Wetter Online" />
    <icon drawable="@drawable/wetter_online" package="de.wetteronline.wetterapppro" name="Wetter Online" />
    <icon drawable="@drawable/whatsapp_business" package="com.whatsapp.w4b" name="WhatsApp Business" />
    <icon drawable="@drawable/who_touched_my_phone" package="com.wtmp.svdsoftware" name="WTMP - Who touched my phone?" />
    <icon drawable="@drawable/whatsapp" package="com.whatsapp" name="WhatsApp" />
    <icon drawable="@drawable/wikipedia" package="org.wikipedia" name="Wikipedia" />
    <icon drawable="@drawable/wild_rift" package="com.riotgames.league.wildrift" name="Wild Rift" />
    <icon drawable="@drawable/wordweb" package="com.wordwebsoftware.android.wordweb" name="WordWeb" />
    <icon drawable="@drawable/wps_office" package="cn.wps.moffice_eng" name="WPS Office" />
    <icon drawable="@drawable/xbox" package="com.microsoft.xboxone.smartglass" name="Xbox" />
    <icon drawable="@drawable/xda" package="com.xda.labs.play" name="XDA" />
    <icon drawable="@drawable/xda" package="com.xda.labs" name="XDA" />
    <icon drawable="@drawable/xplayer" package="video.player.videoplayer" name="XPlayer" />
    <icon drawable="@drawable/yandex" package="ru.yandex.searchplugin" name="Yandex" />
    <icon drawable="@drawable/yandex_mail" package="ru.yandex.mail" name="Mail" />
    <icon drawable="@drawable/yasnac" package="rikka.safetynetchecker" name="YASNAC" />
    <icon drawable="@drawable/yeelight" package="com.yeelight.cherry" name="Yeelight" />
    <icon drawable="@drawable/ymusic" package="com.kapp.youtube.final" name="YMusic" />
    <icon drawable="@drawable/youtube_music" package="com.google.android.apps.youtube.music" name="YouTube Music" />
    <icon drawable="@drawable/youtube_revanced" package="app.revanced.android.youtube" name="YouTube ReVanced" />
    <icon drawable="@drawable/youtube_revanced" package="app.revanced.manager.flutter" name="ReVanced Manager" />
    <icon drawable="@drawable/youtube_tv" package="com.google.android.apps.youtube.unplugged" name="YouTube TV" />
    <icon drawable="@drawable/youtube_vanced" package="com.vanced.android.youtube" name="YouTube Vanced" />
    <icon drawable="@drawable/youtube" package="com.google.android.youtube" name="YouTube" />
    <icon drawable="@drawable/ytstudio" package="com.google.android.apps.youtube.creator" name="YouTube Studio" />
    <icon drawable="@drawable/yuka" package="io.yuka.android" name="Yuka" />
    <icon drawable="@drawable/zarchiver" package="ru.zdevs.zarchiver" name="ZArchiver" />
    <icon drawable="@drawable/zalando" package="de.zalando.mobile" name="Zalando" />
    <icon drawable="@drawable/zara" package="com.inditex.zara" name="Zara" />
    <icon drawable="@drawable/zoom" package="us.zoom.videomeetings" name="Zoom" />
</icons><|MERGE_RESOLUTION|>--- conflicted
+++ resolved
@@ -45,14 +45,11 @@
     <icon drawable="@drawable/boom_beach" package="com.supercell.boombeach" name="Boom Beach" />
     <icon drawable="@drawable/boost_for_reddit" package="com.rubenmayayo.reddit" name="Boost for Reddit" />
     <icon drawable="@drawable/bose_music" package="com.bose.bosemusic" name="Bose Music" />
-<<<<<<< HEAD
     <icon drawable="@drawable/brave_beta_browser" package="com.brave.browser_beta" name="Brave - Beta" />
     <icon drawable="@drawable/brave_browser" package="com.brave.browser" name="Brave" />
     <icon drawable="@drawable/brave_nightly_browser" package="com.brave.browser_nightly" name="Brave - Nightly" />
-=======
     <icon drawable="@drawable/brave_browser" package="com.brave.browser" name="Brave Browser" />
     <icon drawable="@drawable/brawl_stars" package="com.supercell.brawlstars" name="Brawl Stars" />
->>>>>>> 84314bf0
     <icon drawable="@drawable/bri_mobile" package="id.co.bri.brimo" name="BRImo" />
     <icon drawable="@drawable/bromite" package="org.bromite.bromite" name="Bromite" />
     <icon drawable="@drawable/browsec" package="com.browsec.vpn.proxy" name="BROWSEC" />
